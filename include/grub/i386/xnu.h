--- conflicted
+++ resolved
@@ -20,13 +20,10 @@
 #define GRUB_CPU_XNU_H 1
 
 #include <grub/err.h>
-<<<<<<< HEAD
 #include <grub/efi/api.h>
-=======
 #include <grub/cpu/relocator.h>
 
 #define XNU_RELOCATOR(x) (grub_relocator32_ ## x)
->>>>>>> 86cd6ff5
 
 #define GRUB_XNU_PAGESIZE 4096
 typedef grub_uint32_t grub_xnu_ptr_t;
