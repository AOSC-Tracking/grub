/* normal_parser.h  */
/*
 *  GRUB  --  GRand Unified Bootloader
 *  Copyright (C) 2005,2007,2009,2010  Free Software Foundation, Inc.
 *
 *  GRUB is free software: you can redistribute it and/or modify
 *  it under the terms of the GNU General Public License as published by
 *  the Free Software Foundation, either version 3 of the License, or
 *  (at your option) any later version.
 *
 *  GRUB is distributed in the hope that it will be useful,
 *  but WITHOUT ANY WARRANTY; without even the implied warranty of
 *  MERCHANTABILITY or FITNESS FOR A PARTICULAR PURPOSE.  See the
 *  GNU General Public License for more details.
 *
 *  You should have received a copy of the GNU General Public License
 *  along with GRUB.  If not, see <http://www.gnu.org/licenses/>.
 */

#ifndef GRUB_NORMAL_PARSER_HEADER
#define GRUB_NORMAL_PARSER_HEADER	1

#include <grub/types.h>
#include <grub/err.h>
#include <grub/parser.h>
#include <grub/command.h>

struct grub_script_mem;

/* The generic header for each scripting command or structure.  */
struct grub_script_cmd
{
  /* This function is called to execute the command.  */
  grub_err_t (*exec) (struct grub_script_cmd *cmd);

  /* The next command.  This can be used by the parent to form a chain
     of commands.  */
  struct grub_script_cmd *next;
};

struct grub_script
{
  unsigned refcnt;
  struct grub_script_mem *mem;
  struct grub_script_cmd *cmd;

  /* grub_scripts from block arguments.  */
  struct grub_script *next_siblings;
  struct grub_script *children;
};

typedef enum
{
  GRUB_SCRIPT_ARG_TYPE_VAR,
  GRUB_SCRIPT_ARG_TYPE_TEXT,
  GRUB_SCRIPT_ARG_TYPE_DQVAR,
  GRUB_SCRIPT_ARG_TYPE_DQSTR,
  GRUB_SCRIPT_ARG_TYPE_SQSTR,
  GRUB_SCRIPT_ARG_TYPE_BLOCK
} grub_script_arg_type_t;

/* A part of an argument.  */
struct grub_script_arg
{
  grub_script_arg_type_t type;

  char *str;

  /* Parsed block argument.  */
  struct grub_script *script;

  /* Next argument part.  */
  struct grub_script_arg *next;
};

/* An argument vector.  */
struct grub_script_argv
{
  unsigned argc;
  char **args;
  struct grub_script *script;
};

/* A complete argument.  It consists of a list of one or more `struct
   grub_script_arg's.  */
struct grub_script_arglist
{
  struct grub_script_arglist *next;
  struct grub_script_arg *arg;
  /* Only stored in the first link.  */
  int argcount;
};

/* A single command line.  */
struct grub_script_cmdline
{
  struct grub_script_cmd cmd;

  /* The arguments for this command.  */
  struct grub_script_arglist *arglist;
};

/* An if statement.  */
struct grub_script_cmdif
{
  struct grub_script_cmd cmd;

  /* The command used to check if the 'if' is true or false.  */
  struct grub_script_cmd *exec_to_evaluate;

  /* The code executed in case the result of 'if' was true.  */
  struct grub_script_cmd *exec_on_true;

  /* The code executed in case the result of 'if' was false.  */
  struct grub_script_cmd *exec_on_false;
};

/* A for statement.  */
struct grub_script_cmdfor
{
  struct grub_script_cmd cmd;

  /* The name used as looping variable.  */
  struct grub_script_arg *name;

  /* The words loop iterates over.  */
  struct grub_script_arglist *words;

  /* The command list executed in each loop.  */
  struct grub_script_cmd *list;
};

/* A while/until command.  */
struct grub_script_cmdwhile
{
  struct grub_script_cmd cmd;

  /* The command list used as condition.  */
  struct grub_script_cmd *cond;

  /* The command list executed in each loop.  */
  struct grub_script_cmd *list;

  /* The flag to indicate this as "until" loop.  */
  int until;
};

/* State of the lexer as passed to the lexer.  */
struct grub_lexer_param
{
  /* Function used by the lexer to get a new line when more input is
     expected, but not available.  */
  grub_reader_getline_t getline;

  /* A reference counter.  If this is >0 it means that the parser
     expects more tokens and `getline' should be called to fetch more.
     Otherwise the lexer can stop processing if the current buffer is
     depleted.  */
  int refs;

  /* While walking through the databuffer, `record' the characters to
     this other buffer.  It can be used to edit the menu entry at a
     later moment.  */

  /* If true, recording is enabled.  */
  int record;

  /* Points to the recording.  */
  char *recording;

  /* index in the RECORDING.  */
  int recordpos;

  /* Size of RECORDING.  */
  int recordlen;

  /* End of file reached.  */
  int eof;

  /* Merge multiple word tokens.  */
  int merge_start;
  int merge_end;

  /* Part of a multi-part token.  */
  char *text;
  unsigned used;
  unsigned size;

  /* Type of text.  */
  grub_script_arg_type_t type;

  /* Flag to indicate resplit in progres.  */
  unsigned resplit;

  /* Text that is unput.  */
  char *prefix;

  /* Flex scanner.  */
  void *yyscanner;

  /* Flex scanner buffer.  */
  void *buffer;
};

#define GRUB_LEXER_INITIAL_TEXT_SIZE   32
#define GRUB_LEXER_INITIAL_RECORD_SIZE 256

/* State of the parser as passes to the parser.  */
struct grub_parser_param
{
  /* Keep track of the memory allocated for this specific
     function.  */
  struct grub_script_mem *func_mem;

  /* When set to 0, no errors have occurred during parsing.  */
  int err;

  /* The memory that was used while parsing and scanning.  */
  struct grub_script_mem *memused;

  /* The block argument scripts.  */
  struct grub_script *scripts;

  /* The result of the parser.  */
  struct grub_script_cmd *parsed;

  struct grub_lexer_param *lexerstate;
};

void grub_script_init (void);
void grub_script_fini (void);

void grub_script_mem_free (struct grub_script_mem *mem);

void grub_script_argv_free    (struct grub_script_argv *argv);
int grub_script_argv_make     (struct grub_script_argv *argv, int argc, char **args);
int grub_script_argv_next     (struct grub_script_argv *argv);
int grub_script_argv_append   (struct grub_script_argv *argv, const char *s);
int grub_script_argv_split_append (struct grub_script_argv *argv, char *s);

struct grub_script_arglist *
grub_script_create_arglist (struct grub_parser_param *state);

struct grub_script_arglist *
grub_script_add_arglist (struct grub_parser_param *state,
			 struct grub_script_arglist *list,
			 struct grub_script_arg *arg);
struct grub_script_cmd *
grub_script_create_cmdline (struct grub_parser_param *state,
			    struct grub_script_arglist *arglist);

struct grub_script_cmd *
grub_script_create_cmdif (struct grub_parser_param *state,
			  struct grub_script_cmd *exec_to_evaluate,
			  struct grub_script_cmd *exec_on_true,
			  struct grub_script_cmd *exec_on_false);

struct grub_script_cmd *
grub_script_create_cmdfor (struct grub_parser_param *state,
			   struct grub_script_arg *name,
			   struct grub_script_arglist *words,
			   struct grub_script_cmd *list);

struct grub_script_cmd *
grub_script_create_cmdwhile (struct grub_parser_param *state,
			     struct grub_script_cmd *cond,
			     struct grub_script_cmd *list,
			     int is_an_until_loop);

struct grub_script_cmd *
grub_script_append_cmd (struct grub_parser_param *state,
			struct grub_script_cmd *list,
			struct grub_script_cmd *last);
struct grub_script_arg *
grub_script_arg_add (struct grub_parser_param *state,
		     struct grub_script_arg *arg,
		     grub_script_arg_type_t type, char *str);

struct grub_script *grub_script_parse (char *script,
				       grub_reader_getline_t getline);
void grub_script_free (struct grub_script *script);
struct grub_script *grub_script_create (struct grub_script_cmd *cmd,
					struct grub_script_mem *mem);

struct grub_lexer_param *grub_script_lexer_init (struct grub_parser_param *parser,
						 char *script,
						 grub_reader_getline_t getline);
void grub_script_lexer_fini (struct grub_lexer_param *);
void grub_script_lexer_ref (struct grub_lexer_param *);
void grub_script_lexer_deref (struct grub_lexer_param *);
unsigned grub_script_lexer_record_start (struct grub_parser_param *);
char *grub_script_lexer_record_stop (struct grub_parser_param *, unsigned);
int  grub_script_lexer_yywrap (struct grub_parser_param *, const char *input);
void grub_script_lexer_record (struct grub_parser_param *, char *);

/* Functions to track allocated memory.  */
struct grub_script_mem *grub_script_mem_record (struct grub_parser_param *state);
struct grub_script_mem *grub_script_mem_record_stop (struct grub_parser_param *state,
						     struct grub_script_mem *restore);
void *grub_script_malloc (struct grub_parser_param *state, grub_size_t size);

/* Functions used by bison.  */
union YYSTYPE;
int grub_script_yylex (union YYSTYPE *, struct grub_parser_param *);
int grub_script_yyparse (struct grub_parser_param *);
void grub_script_yyerror (struct grub_parser_param *, char const *);

/* Commands to execute, don't use these directly.  */
grub_err_t grub_script_execute_cmdline (struct grub_script_cmd *cmd);
grub_err_t grub_script_execute_cmdlist (struct grub_script_cmd *cmd);
grub_err_t grub_script_execute_cmdif (struct grub_script_cmd *cmd);
grub_err_t grub_script_execute_cmdfor (struct grub_script_cmd *cmd);
grub_err_t grub_script_execute_cmdwhile (struct grub_script_cmd *cmd);

/* Execute any GRUB pre-parsed command or script.  */
grub_err_t grub_script_execute (struct grub_script *script);
grub_err_t grub_script_execute_sourcecode (const char *source, int argc, char **args);
<<<<<<< HEAD

/* Break command for loops.  */
grub_err_t grub_script_break (grub_command_t cmd, int argc, char *argv[]);

/* SHIFT command for GRUB script.  */
grub_err_t grub_script_shift (grub_command_t cmd, int argc, char *argv[]);

/* SETPARAMS command for GRUB script functions.  */
grub_err_t grub_script_setparams (grub_command_t cmd, int argc, char *argv[]);
=======
>>>>>>> ed8c6dec

/* Break command for loops.  */
grub_err_t grub_script_break (grub_command_t cmd, int argc, char *argv[]);

/* SHIFT command for GRUB script.  */
grub_err_t grub_script_shift (grub_command_t cmd, int argc, char *argv[]);

/* SETPARAMS command for GRUB script functions.  */
grub_err_t grub_script_setparams (grub_command_t cmd, int argc, char *argv[]);

/* RETURN command for functions.  */
grub_err_t grub_script_return (grub_command_t cmd, int argc, char *argv[]);

/* This variable points to the parsed command.  This is used to
   communicate with the bison code.  */
extern struct grub_script_cmd *grub_script_parsed;



/* The function description.  */
struct grub_script_function
{
  /* The name.  */
  char *name;

  /* The script function.  */
  struct grub_script *func;

  /* The flags.  */
  unsigned flags;

  /* The next element.  */
  struct grub_script_function *next;

  int references;
};
typedef struct grub_script_function *grub_script_function_t;

extern grub_script_function_t grub_script_function_list;

#define FOR_SCRIPT_FUNCTIONS(var) for((var) = grub_script_function_list; \
				      (var); (var) = (var)->next)

grub_script_function_t grub_script_function_create (struct grub_script_arg *functionname,
						    struct grub_script *cmd);
void grub_script_function_remove (const char *name);
grub_script_function_t grub_script_function_find (char *functionname);

grub_err_t grub_script_function_call (grub_script_function_t func,
				      int argc, char **args);

char **
grub_script_execute_arglist_to_argv (struct grub_script_arglist *arglist, int *count);

static inline struct grub_script *
grub_script_get (struct grub_script *script)
{
  if (script)
    script->refcnt++;
  return script;
}

static inline void
grub_script_put (struct grub_script *script)
{
  if (! script)
    return;

  if (script->refcnt == 0)
    grub_script_free (script);
  else
    script->refcnt--;
}

grub_err_t
grub_normal_parse_line (char *line, grub_reader_getline_t getline);

static inline struct grub_script *
grub_script_ref (struct grub_script *script)
{
  if (script)
    script->refcnt++;
  return script;
}

static inline void
grub_script_unref (struct grub_script *script)
{
  if (! script)
    return;

  if (script->refcnt == 0)
    grub_script_free (script);
  else
    script->refcnt--;
}

#endif /* ! GRUB_NORMAL_PARSER_HEADER */<|MERGE_RESOLUTION|>--- conflicted
+++ resolved
@@ -316,18 +316,6 @@
 /* Execute any GRUB pre-parsed command or script.  */
 grub_err_t grub_script_execute (struct grub_script *script);
 grub_err_t grub_script_execute_sourcecode (const char *source, int argc, char **args);
-<<<<<<< HEAD
-
-/* Break command for loops.  */
-grub_err_t grub_script_break (grub_command_t cmd, int argc, char *argv[]);
-
-/* SHIFT command for GRUB script.  */
-grub_err_t grub_script_shift (grub_command_t cmd, int argc, char *argv[]);
-
-/* SETPARAMS command for GRUB script functions.  */
-grub_err_t grub_script_setparams (grub_command_t cmd, int argc, char *argv[]);
-=======
->>>>>>> ed8c6dec
 
 /* Break command for loops.  */
 grub_err_t grub_script_break (grub_command_t cmd, int argc, char *argv[]);
