AutoGen definitions Makefile.tpl;

library = {
  name = libgrubkern.a;
  cflags = '$(CFLAGS_GNULIB)';
  cppflags = '$(CPPFLAGS_GNULIB)';

  common = util/misc.c;
  common = grub-core/kern/command.c;
  common = grub-core/kern/device.c;
  common = grub-core/kern/disk.c;
  common = grub-core/kern/emu/getroot.c;
  common = grub-core/kern/emu/hostdisk.c;
  common = grub-core/kern/emu/misc.c;
  common = grub-core/kern/emu/mm.c;
  common = grub-core/kern/env.c;
  common = grub-core/kern/err.c;
  common = grub-core/kern/file.c;
  common = grub-core/kern/fs.c;
  common = grub-core/kern/list.c;
  common = grub-core/kern/misc.c;
  common = grub-core/kern/partition.c;
};

library = {
  name = libgrubmods.a;
  cflags = '$(CFLAGS_GCRY)';
  cppflags = '$(CPPFLAGS_GCRY)';

  common_nodist = grub_script.tab.c;
  common_nodist = grub_script.yy.c;
  common_nodist = libgrub_a_init.c;
  common_nodist = grub_script.yy.h;
  common_nodist = grub_script.tab.h;

  common = grub-core/commands/blocklist.c;
  common = grub-core/commands/extcmd.c;
  common = grub-core/commands/ls.c;
  common = grub-core/disk/dmraid_nvidia.c;
  common = grub-core/disk/loopback.c;
  common = grub-core/disk/lvm.c;
  common = grub-core/disk/mdraid_linux.c;
  common = grub-core/disk/mdraid1x_linux.c;
  common = grub-core/disk/raid5_recover.c;
  common = grub-core/disk/raid6_recover.c;
  common = grub-core/disk/raid.c;
  common = grub-core/fs/affs.c;
  common = grub-core/fs/afs_be.c;
  common = grub-core/fs/afs.c;
  common = grub-core/fs/befs_be.c;
  common = grub-core/fs/befs.c;
  common = grub-core/fs/btrfs.c;
  common = grub-core/fs/cpio.c;
  common = grub-core/fs/ext2.c;
  common = grub-core/fs/fat.c;
  common = grub-core/fs/fshelp.c;
  common = grub-core/fs/hfs.c;
  common = grub-core/fs/hfsplus.c;
  common = grub-core/fs/iso9660.c;
  common = grub-core/fs/jfs.c;
  common = grub-core/fs/minix.c;
  common = grub-core/fs/minix2.c;
  common = grub-core/fs/nilfs2.c;
  common = grub-core/fs/ntfs.c;
  common = grub-core/fs/ntfscomp.c;
  common = grub-core/fs/reiserfs.c;
  common = grub-core/fs/sfs.c;
  common = grub-core/fs/tar.c;
  common = grub-core/fs/udf.c;
  common = grub-core/fs/ufs2.c;
  common = grub-core/fs/ufs.c;
  common = grub-core/fs/xfs.c;
  common = grub-core/fs/zfs/zfs.c;
  common = grub-core/fs/zfs/zfs_lzjb.c;
  common = grub-core/fs/zfs/zfs_sha256.c;
  common = grub-core/fs/zfs/zfs_fletcher.c;
  common = grub-core/lib/arg.c;
  common = grub-core/lib/crypto.c;
  common = grub-core/lib/envblk.c;
  common = grub-core/lib/hexdump.c;
  common = grub-core/lib/libgcrypt-grub/cipher/sha512.c;
  common = grub-core/lib/libgcrypt-grub/cipher/crc.c;
  common = grub-core/lib/LzFind.c;
  common = grub-core/lib/LzmaEnc.c;
  common = grub-core/lib/pbkdf2.c;
  common = grub-core/lib/crc.c;
  common = grub-core/normal/datetime.c;
  common = grub-core/normal/misc.c;
  common = grub-core/partmap/acorn.c;
  common = grub-core/partmap/amiga.c;
  common = grub-core/partmap/apple.c;
  common = grub-core/partmap/gpt.c;
  common = grub-core/partmap/msdos.c;
  common = grub-core/partmap/sun.c;
  common = grub-core/partmap/sunpc.c;
  common = grub-core/partmap/bsdlabel.c;
  common = grub-core/script/function.c;
  common = grub-core/script/lexer.c;
  common = grub-core/script/main.c;
  common = grub-core/script/script.c;
  common = grub-core/script/argv.c;
<<<<<<< HEAD
  common = grub-core/io/gzio.c;
=======
  common = grub-core/kern/ia64/dl_helper.c;
>>>>>>> 485e1572
};

program = {
  name = grub-bin2h;
  common = util/bin2h.c;
  ldadd = libgrubmods.a;
  ldadd = libgrubkern.a;
  ldadd = grub-core/gnulib/libgnu.a;
  ldadd = '$(LIBINTL) $(LIBDEVMAPPER)';
  mansection = 1;
};

program = {
  name = grub-mkimage;
  mansection = 1;

  common = util/grub-mkimage.c;
  common = util/resolve.c;
  extra_dist = util/grub-mkimagexx.c;

  ldadd = libgrubmods.a;
  ldadd = libgrubkern.a;
  ldadd = grub-core/gnulib/libgnu.a;
  ldadd = '$(LIBLZMA)';
  ldadd = '$(LIBINTL) $(LIBDEVMAPPER) $(LIBZFS) $(LIBNVPAIR) $(LIBGEOM)';
  cppflags = '-DGRUB_PKGLIBROOTDIR=\"$(pkglibrootdir)\"';
};

program = {
  name = grub-mkrelpath;
  mansection = 1;

  common = util/grub-mkrelpath.c;

  ldadd = libgrubmods.a;
  ldadd = libgrubkern.a;
  ldadd = grub-core/gnulib/libgnu.a;
  ldadd = '$(LIBINTL) $(LIBDEVMAPPER) $(LIBZFS) $(LIBNVPAIR) $(LIBGEOM)';
};

program = {
  name = grub-script-check;
  mansection = 1;

  common = util/grub-script-check.c;

  ldadd = libgrubmods.a;
  ldadd = libgrubkern.a;
  ldadd = grub-core/gnulib/libgnu.a;
  ldadd = '$(LIBINTL) $(LIBDEVMAPPER) $(LIBZFS) $(LIBNVPAIR) $(LIBGEOM)';
};

program = {
  name = grub-editenv;
  mansection = 1;

  common = util/grub-editenv.c;

  ldadd = libgrubmods.a;
  ldadd = libgrubkern.a;
  ldadd = grub-core/gnulib/libgnu.a;
  ldadd = '$(LIBINTL) $(LIBDEVMAPPER) $(LIBZFS) $(LIBNVPAIR) $(LIBGEOM)';
};

program = {
  name = grub-mkpasswd-pbkdf2;
  mansection = 1;

  common = util/grub-mkpasswd-pbkdf2.c;

  ldadd = libgrubmods.a;
  ldadd = libgrubkern.a;
  ldadd = grub-core/gnulib/libgnu.a;
  ldadd = '$(LIBINTL) $(LIBDEVMAPPER) $(LIBZFS) $(LIBNVPAIR) $(LIBGEOM)';
  cflags = '$(CFLAGS_GCRY)';
  cppflags = '$(CPPFLAGS_GCRY)';
};

program = {
  name = grub-macho2img;
  mansection = 1;
  common = util/grub-macho2img.c;
  condition = COND_APPLE_CC;
};

program = {
  name = grub-pe2elf;
  mansection = 1;
  common = util/grub-pe2elf.c;

  ldadd = libgrubmods.a;
  ldadd = libgrubkern.a;
  ldadd = grub-core/gnulib/libgnu.a;
  ldadd = '$(LIBINTL)';
  condition = COND_GRUB_PE2ELF;
};

program = {
  name = grub-fstest;
  mansection = 1;
  common_nodist = grub_fstest_init.c;
  common = util/grub-fstest.c;
  common = grub-core/kern/emu/hostfs.c;
  common = grub-core/disk/host.c;

  cflags = '$(CFLAGS_GCRY)';
  cppflags = '$(CPPFLAGS_GCRY)';

  ldadd = libgrubmods.a;
  ldadd = libgrubkern.a;
  ldadd = grub-core/gnulib/libgnu.a;
  ldadd = '$(LIBINTL) $(LIBDEVMAPPER) $(LIBZFS) $(LIBNVPAIR) $(LIBGEOM)';
};

program = {
  name = grub-mkfont;
  mansection = 1;
  common = util/grub-mkfont.c;
  common = grub-core/unidata.c;

  cflags = '$(freetype_cflags)';

  ldadd = libgrubmods.a;
  ldadd = libgrubkern.a;
  ldadd = grub-core/gnulib/libgnu.a;
  ldadd = '$(freetype_libs)';
  ldadd = '$(LIBINTL) $(LIBDEVMAPPER) $(LIBZFS) $(LIBNVPAIR) $(LIBGEOM)';
  condition = COND_GRUB_MKFONT;
};

program = {
  name = grub-mkdevicemap;
  installdir = sbin;
  mansection = 8;

  common = util/grub-mkdevicemap.c;
  common = util/deviceiter.c;
  nosparc64 = util/devicemap.c;

  sparc64_ieee1275 = util/ieee1275/ofpath.c;
  sparc64_ieee1275 = util/ieee1275/devicemap.c;

  ldadd = libgrubmods.a;
  ldadd = libgrubkern.a;
  ldadd = grub-core/gnulib/libgnu.a;
  ldadd = '$(LIBINTL) $(LIBDEVMAPPER) $(LIBUTIL) $(LIBZFS) $(LIBNVPAIR) $(LIBGEOM)';
};

program = {
  name = grub-probe;
  installdir = sbin;
  mansection = 8;
  common = util/grub-probe.c;

  ldadd = libgrubmods.a;
  ldadd = libgrubkern.a;
  ldadd = grub-core/gnulib/libgnu.a;
  ldadd = '$(LIBINTL) $(LIBDEVMAPPER) $(LIBUTIL) $(LIBZFS) $(LIBNVPAIR) $(LIBGEOM)';
};

program = {
  name = grub-setup;
  installdir = sbin;
  mansection = 8;
  common = util/grub-setup.c;
  common = util/raid.c;
  common = util/lvm.c;
  common = grub-core/lib/reed_solomon.c;

  sparc64_ieee1275 = util/ieee1275/ofpath.c;

  ldadd = libgrubmods.a;
  ldadd = libgrubkern.a;
  ldadd = grub-core/gnulib/libgnu.a;
  ldadd = '$(LIBINTL) $(LIBDEVMAPPER) $(LIBUTIL) $(LIBZFS) $(LIBNVPAIR) $(LIBGEOM)';

  enable = i386_pc;
  enable = sparc64_ieee1275;
};

program = {
  name = grub-ofpathname;
  installdir = sbin;
  ieee1275 = util/ieee1275/grub-ofpathname.c;
  ieee1275 = util/ieee1275/ofpath.c;

  ldadd = libgrubmods.a;
  ldadd = libgrubkern.a;
  ldadd = grub-core/gnulib/libgnu.a;
  ldadd = '$(LIBINTL) $(LIBDEVMAPPER) $(LIBUTIL) $(LIBGEOM)';

  enable = sparc64_ieee1275;
};

program = {
  name = grub-mklayout;
  mansection = 1;

  common = util/grub-mklayout.c;

  ldadd = libgrubmods.a;
  ldadd = libgrubkern.a;
  ldadd = grub-core/gnulib/libgnu.a;
  ldadd = '$(LIBINTL) $(LIBDEVMAPPER) $(LIBZFS) $(LIBNVPAIR) $(LIBGEOM)';
};

data = {
  common = util/grub.d/README;
  installdir = grubconf;
};

script = {
  name = '00_header';
  common = util/grub.d/00_header.in;
  installdir = grubconf;
};

script = {
  name = '10_windows';
  common = util/grub.d/10_windows.in;
  installdir = grubconf;
  condition = COND_HOST_WINDOWS;
};

script = {
  name = '10_hurd';
  common = util/grub.d/10_hurd.in;
  installdir = grubconf;
  condition = COND_HOST_HURD;
};

script = {
  name = '10_kfreebsd';
  common = util/grub.d/10_kfreebsd.in;
  installdir = grubconf;
  condition = COND_HOST_KFREEBSD;
};

script = {
  name = '10_netbsd';
  common = util/grub.d/10_netbsd.in;
  installdir = grubconf;
  condition = COND_HOST_NETBSD;
};

script = {
  name = '10_linux';
  common = util/grub.d/10_linux.in;
  installdir = grubconf;
  condition = COND_HOST_LINUX;
};

script = {
  name = '20_linux_xen';
  common = util/grub.d/20_linux_xen.in;
  installdir = grubconf;
  condition = COND_HOST_LINUX;
};

script = {
  name = '30_os-prober';
  common = util/grub.d/30_os-prober.in;
  installdir = grubconf;
};

script = {
  name = '40_custom';
  common = util/grub.d/40_custom.in;
  installdir = grubconf;
};

script = {
  name = '41_custom';
  common = util/grub.d/41_custom.in;
  installdir = grubconf;
};

script = {
  mansection = 1;
  name = grub-mkrescue;
  x86 = util/grub-mkrescue.in;
  powerpc_ieee1275 = util/powerpc/ieee1275/grub-mkrescue.in;
  enable = i386_pc;
  enable = i386_efi;
  enable = x86_64_efi;
  enable = i386_qemu;
  enable = i386_multiboot;
  enable = i386_coreboot;
  enable = powerpc_ieee1275;
};

script = {
  mansection = 8;
  installdir = sbin;
  name = grub-install;

  common = util/grub-install.in;
  enable = noemu;
};

script = {
  mansection = 8;
  installdir = sbin;
  name = grub-mknetdir;

  common = util/grub-mknetdir.in;
};

script = {
  name = grub-mkconfig;
  common = util/grub-mkconfig.in;
  mansection = 8;
  installdir = sbin;
};

script = {
  name = grub-set-default;
  common = util/grub-set-default.in;
  mansection = 8;
  installdir = sbin;
};

script = {
  name = grub-reboot;
  common = util/grub-reboot.in;
  mansection = 8;
  installdir = sbin;
};

script = {
  name = grub-mkconfig_lib;
  common = util/grub-mkconfig_lib.in;
  installdir = noinst;
};

script = {
  name = update-grub_lib;
  common = util/update-grub_lib.in;
  installdir = noinst;
};

script = {
  name = grub-kbdcomp;
  common = util/grub-kbdcomp.in;
};

script = {
  name = grub-shell;
  common = tests/util/grub-shell.in;
  installdir = noinst;
};

script = {
  name = grub-shell-tester;
  common = tests/util/grub-shell-tester.in;
  installdir = noinst;
};

script = {
  testcase;
  name = example_scripted_test;
  common = tests/example_scripted_test.in;
};

script = {
  testcase;
  name = example_grub_script_test;
  common = tests/example_grub_script_test.in;
};

script = {
  testcase;
  name = grub_script_echo1;
  common = tests/grub_script_echo1.in;
};

script = {
  testcase;
  name = grub_script_echo_keywords;
  common = tests/grub_script_echo_keywords.in;
};

script = {
  testcase;
  name = grub_script_vars1;
  common = tests/grub_script_vars1.in;
};

script = {
  testcase;
  name = grub_script_for1;
  common = tests/grub_script_for1.in;
};

script = {
  testcase;
  name = grub_script_while1;
  common = tests/grub_script_while1.in;
};

script = {
  testcase;
  name = grub_script_if;
  common = tests/grub_script_if.in;
};

script = {
  testcase;
  name = grub_script_blanklines;
  common = tests/grub_script_blanklines.in;
};

script = {
  testcase;
  name = grub_script_final_semicolon;
  common = tests/grub_script_final_semicolon.in;
};

script = {
  testcase;
  name = grub_script_dollar;
  common = tests/grub_script_dollar.in;
};

script = {
  testcase;
  name = grub_script_comments;
  common = tests/grub_script_comments.in;
};

script = {
  testcase;
  name = grub_script_functions;
  common = tests/grub_script_functions.in;
};

script = {
  testcase;
  name = grub_script_break;
  common = tests/grub_script_break.in;
};

script = {
  testcase;
  name = grub_script_continue;
  common = tests/grub_script_continue.in;
};

script = {
  testcase;
  name = grub_script_shift;
  common = tests/grub_script_shift.in;
};

script = {
  testcase;
  name = grub_script_blockarg;
  common = tests/grub_script_blockarg.in;
};

script = {
  testcase;
  name = grub_script_setparams;
  common = tests/grub_script_setparams.in;
};

script = {
  testcase;
  name = grub_script_return;
  common = tests/grub_script_return.in;
};

script = {
  testcase;
  name = grub_cmd_regexp;
  common = tests/grub_cmd_regexp.in;
};

script = {
  testcase;
  name = grub_script_expansion;
  common = tests/grub_script_expansion.in;
};

script = {
  testcase;
  name = grub_script_not;
  common = tests/grub_script_not.in;
};

script = {
  testcase;
  name = partmap_test;
  common = tests/partmap_test.in;
};

script = {
  testcase;
  name = grub_cmd_echo;
  common = tests/grub_cmd_echo.in;
};

program = {
  testcase;
  name = example_unit_test;
  common = tests/example_unit_test.c;
  common = tests/lib/unit_test.c;
  common = grub-core/kern/list.c;
  common = grub-core/kern/misc.c;
  common = grub-core/tests/lib/test.c;
  cflags = -Wno-format;
  ldadd = libgrubmods.a;
  ldadd = libgrubkern.a;
  ldadd = grub-core/gnulib/libgnu.a;
  ldadd = '$(LIBDEVMAPPER) $(LIBZFS) $(LIBNVPAIR) $(LIBGEOM)';
};

program = {
  name = grub-menulst2cfg;
  mansection = 1;
  common = util/grub-menulst2cfg.c;
  common = grub-core/lib/legacy_parse.c;
  common = grub-core/lib/i386/pc/vesa_modes_table.c;

  ldadd = libgrubmods.a;
  ldadd = libgrubkern.a;
  ldadd = grub-core/gnulib/libgnu.a;
  ldadd = '$(LIBINTL) $(LIBDEVMAPPER) $(LIBZFS) $(LIBNVPAIR) $(LIBGEOM)';
};<|MERGE_RESOLUTION|>--- conflicted
+++ resolved
@@ -99,11 +99,8 @@
   common = grub-core/script/main.c;
   common = grub-core/script/script.c;
   common = grub-core/script/argv.c;
-<<<<<<< HEAD
   common = grub-core/io/gzio.c;
-=======
   common = grub-core/kern/ia64/dl_helper.c;
->>>>>>> 485e1572
 };
 
 program = {
