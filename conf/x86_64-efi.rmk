--- conflicted
+++ resolved
@@ -52,11 +52,7 @@
 	env.h err.h file.h fs.h kernel.h loader.h misc.h mm.h net.h parser.h \
 	partition.h msdos_partition.h reader.h symbol.h term.h time.h types.h \
 	efi/efi.h efi/time.h efi/disk.h machine/loader.h i386/pit.h list.h \
-<<<<<<< HEAD
-	handler.h command.h i18n.h mm_private.h
-=======
-	handler.h command.h i18n.h env_private.h
->>>>>>> bf7fcba2
+	handler.h command.h i18n.h env_private.h mm_private.h
 kernel_img_CFLAGS = $(COMMON_CFLAGS)
 kernel_img_ASFLAGS = $(COMMON_ASFLAGS)
 kernel_img_LDFLAGS = $(COMMON_LDFLAGS)
