
# -*- makefile -*-

COMMON_CFLAGS = -mno-app-regs
COMMON_LDFLAGS = -melf64_sparc -mno-relax

# Images.
pkglib_IMAGES = boot.img diskboot.img
pkglib_PROGRAMS = kernel.img

# For boot.img.
boot_img_SOURCES = boot/sparc64/ieee1275/boot.S
boot_img_ASFLAGS = $(COMMON_ASFLAGS)
boot_img_LDFLAGS = $(COMMON_LDFLAGS) -Wl,-N,-Ttext,0x4000
boot_img_FORMAT = a.out-sunos-big

# For diskboot.img.
diskboot_img_SOURCES = boot/sparc64/ieee1275/diskboot.S
diskboot_img_ASFLAGS = $(COMMON_ASFLAGS)
diskboot_img_LDFLAGS = $(COMMON_LDFLAGS) -Wl,-N,-Ttext,0x4200
diskboot_img_FORMAT = binary

kernel_img_HEADERS += ieee1275/ieee1275.h cpu/ieee1275/ieee1275.h
kernel_img_SOURCES = kern/sparc64/ieee1275/crt0.S kern/ieee1275/cmain.c	\
	kern/ieee1275/ieee1275.c kern/main.c kern/device.c		\
	kern/disk.c kern/dl.c kern/err.c kern/file.c kern/fs.c		\
	kern/misc.c kern/mm.c kern/term.c			\
	kern/rescue_parser.c kern/rescue_reader.c \
	kern/list.c  kern/command.c kern/corecmd.c	\
	kern/sparc64/ieee1275/ieee1275.c 				\
	kern/sparc64/ieee1275/init.c 					\
	kern/ieee1275/mmap.c						\
	term/ieee1275/ofconsole.c 					\
	kern/ieee1275/openfw.c term/terminfo.c term/tparm.c		\
	disk/ieee1275/ofdisk.c	\
	kern/parser.c kern/partition.c kern/env.c kern/$(target_cpu)/dl.c	\
	kern/generic/millisleep.c kern/time.c				\
	symlist.c kern/$(target_cpu)/cache.S
kernel_img_CFLAGS = $(COMMON_CFLAGS)
kernel_img_ASFLAGS = $(COMMON_ASFLAGS)
kernel_img_LDFLAGS += -nostdlib -Wl,-N,-Ttext,0x4400,-Bstatic,-melf64_sparc
kernel_img_FORMAT = binary

# Utilities.
sbin_UTILITIES = grub-setup grub-ofpathname

# For grub-setup.
util/sparc64/ieee1275/grub-setup.c_DEPENDENCIES = grub_setup_init.h
<<<<<<< HEAD
grub_setup_SOURCES = util/sparc64/ieee1275/grub-setup.c util/hostdisk.c	\
	util/ieee1275/ofpath.c \
	util/misc.c util/getroot.c kern/device.c kern/disk.c	\
	kern/err.c kern/misc.c kern/partition.c	\
	kern/file.c kern/fs.c kern/env.c kern/list.c		\
	fs/fshelp.c						\
	\
	fs/affs.c fs/cpio.c fs/ext2.c fs/fat.c fs/hfs.c		\
	fs/hfsplus.c fs/iso9660.c fs/udf.c fs/jfs.c fs/minix.c	\
	fs/nilfs2.c fs/ntfs.c fs/ntfscomp.c fs/reiserfs.c	\
	fs/sfs.c fs/ufs.c fs/ufs2.c fs/xfs.c fs/afs.c		\
	fs/afs_be.c fs/befs.c fs/befs_be.c fs/tar.c		\
	\
	partmap/amiga.c	partmap/apple.c partmap/msdos.c 	\
	partmap/bsdlabel.c partmap/sun.c partmap/acorn.c	\
	\
	disk/raid.c disk/mdraid_linux.c disk/lvm.c		\
	util/raid.c util/lvm.c util/mm.c gnulib/progname.c	\
	grub_setup_init.c
=======
grub_setup_SOURCES = util/sparc64/ieee1275/grub-setup.c			\
	util/ieee1275/ofpath.c util/misc.c kern/emu/hostdisk.c		\
	kern/emu/misc.c kern/emu/getroot.c kern/emu/mm.c kern/device.c	\
	kern/disk.c kern/err.c kern/misc.c 				\
	kern/partition.c kern/file.c kern/fs.c kern/env.c kern/list.c	\
	fs/fshelp.c							\
									\
	fs/affs.c fs/cpio.c fs/ext2.c fs/fat.c fs/hfs.c			\
	fs/hfsplus.c fs/iso9660.c fs/udf.c fs/jfs.c fs/minix.c		\
	fs/nilfs2.c fs/ntfs.c fs/ntfscomp.c fs/reiserfs.c		\
	fs/sfs.c fs/ufs.c fs/ufs2.c fs/xfs.c fs/afs.c			\
	fs/afs_be.c fs/befs.c fs/befs_be.c fs/tar.c			\
									\
	partmap/amiga.c	partmap/apple.c partmap/msdos.c			\
	partmap/bsdlabel.c partmap/sun.c partmap/acorn.c		\
									\
	disk/raid.c disk/mdraid_linux.c disk/lvm.c util/raid.c		\
	util/lvm.c gnulib/progname.c grub_setup_init.c
>>>>>>> 40372103

# For grub-ofpathname.
grub_ofpathname_SOURCES = util/ieee1275/grub-ofpathname.c	\
	util/ieee1275/ofpath.c util/misc.c kern/emu/misc.c	\
	gnulib/progname.c

# Scripts.
sbin_SCRIPTS = grub-install

# For grub-install.
grub_install_SOURCES = util/grub-install.in

# Modules.
pkglib_MODULES += ieee1275_fb.mod 
ieee1275_fb_mod_SOURCES = video/ieee1275.c
ieee1275_fb_mod_CFLAGS = $(COMMON_CFLAGS)
ieee1275_fb_mod_LDFLAGS = $(COMMON_LDFLAGS)

# For linux.mod.
pkglib_MODULES += linux.mod 
linux_mod_SOURCES = loader/sparc64/ieee1275/linux.c
linux_mod_CFLAGS = $(COMMON_CFLAGS)
linux_mod_LDFLAGS = $(COMMON_LDFLAGS)

# For halt.mod.
pkglib_MODULES += halt.mod
halt_mod_SOURCES = commands/halt.c
halt_mod_CFLAGS = $(COMMON_CFLAGS)
halt_mod_LDFLAGS = $(COMMON_LDFLAGS)

# For datetime.mod
pkglib_MODULES += datetime.mod
datetime_mod_SOURCES = lib/ieee1275/datetime.c
datetime_mod_CFLAGS = $(COMMON_CFLAGS)
datetime_mod_LDFLAGS = $(COMMON_LDFLAGS)

include $(srcdir)/conf/common.mk<|MERGE_RESOLUTION|>--- conflicted
+++ resolved
@@ -46,27 +46,6 @@
 
 # For grub-setup.
 util/sparc64/ieee1275/grub-setup.c_DEPENDENCIES = grub_setup_init.h
-<<<<<<< HEAD
-grub_setup_SOURCES = util/sparc64/ieee1275/grub-setup.c util/hostdisk.c	\
-	util/ieee1275/ofpath.c \
-	util/misc.c util/getroot.c kern/device.c kern/disk.c	\
-	kern/err.c kern/misc.c kern/partition.c	\
-	kern/file.c kern/fs.c kern/env.c kern/list.c		\
-	fs/fshelp.c						\
-	\
-	fs/affs.c fs/cpio.c fs/ext2.c fs/fat.c fs/hfs.c		\
-	fs/hfsplus.c fs/iso9660.c fs/udf.c fs/jfs.c fs/minix.c	\
-	fs/nilfs2.c fs/ntfs.c fs/ntfscomp.c fs/reiserfs.c	\
-	fs/sfs.c fs/ufs.c fs/ufs2.c fs/xfs.c fs/afs.c		\
-	fs/afs_be.c fs/befs.c fs/befs_be.c fs/tar.c		\
-	\
-	partmap/amiga.c	partmap/apple.c partmap/msdos.c 	\
-	partmap/bsdlabel.c partmap/sun.c partmap/acorn.c	\
-	\
-	disk/raid.c disk/mdraid_linux.c disk/lvm.c		\
-	util/raid.c util/lvm.c util/mm.c gnulib/progname.c	\
-	grub_setup_init.c
-=======
 grub_setup_SOURCES = util/sparc64/ieee1275/grub-setup.c			\
 	util/ieee1275/ofpath.c util/misc.c kern/emu/hostdisk.c		\
 	kern/emu/misc.c kern/emu/getroot.c kern/emu/mm.c kern/device.c	\
@@ -85,7 +64,6 @@
 									\
 	disk/raid.c disk/mdraid_linux.c disk/lvm.c util/raid.c		\
 	util/lvm.c gnulib/progname.c grub_setup_init.c
->>>>>>> 40372103
 
 # For grub-ofpathname.
 grub_ofpathname_SOURCES = util/ieee1275/grub-ofpathname.c	\
