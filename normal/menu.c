/* menu.c - General supporting functionality for menus.  */
/*
 *  GRUB  --  GRand Unified Bootloader
 *  Copyright (C) 2003,2004,2005,2006,2007,2008,2009  Free Software Foundation, Inc.
 *
 *  GRUB is free software: you can redistribute it and/or modify
 *  it under the terms of the GNU General Public License as published by
 *  the Free Software Foundation, either version 3 of the License, or
 *  (at your option) any later version.
 *
 *  GRUB is distributed in the hope that it will be useful,
 *  but WITHOUT ANY WARRANTY; without even the implied warranty of
 *  MERCHANTABILITY or FITNESS FOR A PARTICULAR PURPOSE.  See the
 *  GNU General Public License for more details.
 *
 *  You should have received a copy of the GNU General Public License
 *  along with GRUB.  If not, see <http://www.gnu.org/licenses/>.
 */

#include <grub/normal.h>
#include <grub/misc.h>
#include <grub/loader.h>
#include <grub/mm.h>
#include <grub/time.h>
#include <grub/env.h>
#include <grub/menu_viewer.h>
#include <grub/command.h>
#include <grub/parser.h>
#include <grub/auth.h>
#include <grub/i18n.h>
#include <grub/term.h>

/* Time to delay after displaying an error message about a default/fallback
   entry failing to boot.  */
#define DEFAULT_ENTRY_ERROR_DELAY_MS  2500

grub_err_t (*grub_gfxmenu_try_hook) (int entry, grub_menu_t menu,
				     int nested) = NULL;

/* Wait until the user pushes any key so that the user
   can see what happened.  */
void
grub_wait_after_message (void)
{
  grub_putchar ('\n');
  grub_printf_ (N_("Press any key to continue..."));
  (void) grub_getkey ();
  grub_putchar ('\n');
}

/* Get a menu entry by its index in the entry list.  */
grub_menu_entry_t
grub_menu_get_entry (grub_menu_t menu, int no)
{
  grub_menu_entry_t e;

  for (e = menu->entry_list; e && no > 0; e = e->next, no--)
    ;

  return e;
}

/* Return the current timeout. If the variable "timeout" is not set or
   invalid, return -1.  */
int
grub_menu_get_timeout (void)
{
  char *val;
  int timeout;

  val = grub_env_get ("timeout");
  if (! val)
    return -1;

  grub_error_push ();

  timeout = (int) grub_strtoul (val, 0, 0);

  /* If the value is invalid, unset the variable.  */
  if (grub_errno != GRUB_ERR_NONE)
    {
      grub_env_unset ("timeout");
      grub_errno = GRUB_ERR_NONE;
      timeout = -1;
    }

  grub_error_pop ();

  return timeout;
}

/* Set current timeout in the variable "timeout".  */
void
grub_menu_set_timeout (int timeout)
{
  /* Ignore TIMEOUT if it is zero, because it will be unset really soon.  */
  if (timeout > 0)
    {
      char buf[16];

      grub_sprintf (buf, "%d", timeout);
      grub_env_set ("timeout", buf);
    }
}

/* Get the first entry number from the value of the environment variable NAME,
   which is a space-separated list of non-negative integers.  The entry number
   which is returned is stripped from the value of NAME.  If no entry number
   can be found, -1 is returned.  */
static int
get_and_remove_first_entry_number (const char *name)
{
  char *val;
  char *tail;
  int entry;

  val = grub_env_get (name);
  if (! val)
    return -1;

  grub_error_push ();

  entry = (int) grub_strtoul (val, &tail, 0);

  if (grub_errno == GRUB_ERR_NONE)
    {
      /* Skip whitespace to find the next digit.  */
      while (*tail && grub_isspace (*tail))
	tail++;
      grub_env_set (name, tail);
    }
  else
    {
      grub_env_unset (name);
      grub_errno = GRUB_ERR_NONE;
      entry = -1;
    }

  grub_error_pop ();

  return entry;
}

/* Run a menu entry.  */
void
grub_menu_execute_entry(grub_menu_entry_t entry)
{
  grub_err_t err = GRUB_ERR_NONE;

  if (entry->restricted)
    err = grub_auth_check_authentication (entry->users);

  if (err)
    {
      grub_print_error ();
      grub_errno = GRUB_ERR_NONE;
      return;
    }

  grub_env_set ("chosen", entry->title);

  grub_parser_execute ((char *) entry->sourcecode);

  if (grub_errno == GRUB_ERR_NONE && grub_loader_is_loaded ())
    /* Implicit execution of boot, only if something is loaded.  */
    grub_command_execute ("boot", 0, 0);
}

/* Execute ENTRY from the menu MENU, falling back to entries specified
   in the environment variable "fallback" if it fails.  CALLBACK is a
   pointer to a struct of function pointers which are used to allow the
   caller provide feedback to the user.  */
void
grub_menu_execute_with_fallback (grub_menu_t menu,
				 grub_menu_entry_t entry,
				 grub_menu_execute_callback_t callback,
				 void *callback_data)
{
  int fallback_entry;

  callback->notify_booting (entry, callback_data);

  grub_menu_execute_entry (entry);

  /* Deal with fallback entries.  */
  while ((fallback_entry = get_and_remove_first_entry_number ("fallback"))
	 >= 0)
    {
      grub_print_error ();
      grub_errno = GRUB_ERR_NONE;

      entry = grub_menu_get_entry (menu, fallback_entry);
      callback->notify_fallback (entry, callback_data);
      grub_menu_execute_entry (entry);
      /* If the function call to execute the entry returns at all, then this is
	 taken to indicate a boot failure.  For menu entries that do something
	 other than actually boot an operating system, this could assume
	 incorrectly that something failed.  */
    }

  callback->notify_failure (callback_data);
}

static struct grub_menu_viewer *viewers;

static void
menu_set_chosen_entry (int entry)
{
  struct grub_menu_viewer *cur;
  for (cur = viewers; cur; cur = cur->next)
    cur->set_chosen_entry (entry, cur->data);
}

static void
menu_print_timeout (int timeout)
{
  struct grub_menu_viewer *cur;
  for (cur = viewers; cur; cur = cur->next)
    cur->print_timeout (timeout, cur->data);
}

static void
menu_fini (void)
{
  struct grub_menu_viewer *cur, *next;
  for (cur = viewers; cur; cur = next)
    {
      next = cur->next;
      cur->fini (cur->data);
      grub_free (cur);
    }
  viewers = NULL;
}

/* FIXME: allow text menu in parallel with gfxmenu.  */
grub_err_t (*grub_gfxmenu_try_hook) (int entry, grub_menu_t menu,
				     int nested) = NULL;
static void
menu_init (int entry, grub_menu_t menu, int nested)
{
<<<<<<< HEAD
  struct menu_run_callback *cb;

  if (grub_gfxmenu_try_hook)
    {
      if(!grub_gfxmenu_try_hook (entry, menu, nested))
	return;
      grub_print_error ();
      grub_errno = GRUB_ERR_NONE;
    }

  for (cb = callbacks; cb; cb = cb->next)
    cb->hook (entry, menu, nested);
=======
  struct grub_term_output *term;

  FOR_ACTIVE_TERM_OUTPUTS(term)
  {
    grub_err_t err;

    if (grub_gfxmenu_try_hook && grub_strcmp (term->name, "gfxterm") == 0)
      {
	err = grub_gfxmenu_try_hook (entry, menu, nested);
	if(!err)
	  continue;
	grub_print_error ();
	grub_errno = GRUB_ERR_NONE;
      }

    err = grub_menu_try_text (term, entry, menu, nested);
    if(!err)
      continue;
    grub_print_error ();
    grub_errno = GRUB_ERR_NONE;
  }
>>>>>>> 27a8ee52
}

static void
clear_timeout (void)
{
  struct grub_menu_viewer *cur;
  for (cur = viewers; cur; cur = cur->next)
    cur->clear_timeout (cur->data);
}

void
grub_menu_register_viewer (struct grub_menu_viewer *viewer)
{
  viewer->next = viewers;
  viewers = viewer;
}

/* Get the entry number from the variable NAME.  */
static int
get_entry_number (grub_menu_t menu, const char *name)
{
  char *val;
  int entry;

  val = grub_env_get (name);
  if (! val)
    return -1;

  grub_error_push ();

  entry = (int) grub_strtoul (val, 0, 0);

  if (grub_errno == GRUB_ERR_BAD_NUMBER)
    {
      /* See if the variable matches the title of a menu entry.  */
      grub_menu_entry_t e = menu->entry_list;
      int i;

      grub_errno = GRUB_ERR_NONE;

      for (i = 0; e; i++)
	{
	  if (grub_strcmp (e->title, val) == 0)
	    {
	      entry = i;
	      break;
	    }
	  e = e->next;
	}

      if (! e)
	entry = -1;
    }

  if (grub_errno != GRUB_ERR_NONE)
    {
      grub_errno = GRUB_ERR_NONE;
      entry = -1;
    }

  grub_error_pop ();

  return entry;
}

#define GRUB_MENU_PAGE_SIZE 10

/* Show the menu and handle menu entry selection.  Returns the menu entry
   index that should be executed or -1 if no entry should be executed (e.g.,
   Esc pressed to exit a sub-menu or switching menu viewers).
   If the return value is not -1, then *AUTO_BOOT is nonzero iff the menu
   entry to be executed is a result of an automatic default selection because
   of the timeout.  */
static int
run_menu (grub_menu_t menu, int nested, int *auto_boot)
{
  grub_uint64_t saved_time;
  int default_entry, current_entry;
  int timeout;

  default_entry = get_entry_number (menu, "default");

  /* If DEFAULT_ENTRY is not within the menu entries, fall back to
     the first entry.  */
  if (default_entry < 0 || default_entry >= menu->size)
    default_entry = 0;

  /* If timeout is 0, drawing is pointless (and ugly).  */
  if (grub_menu_get_timeout () == 0)
    {
      *auto_boot = 1;
      return default_entry;
    }

  current_entry = default_entry;

  /* Initialize the time.  */
  saved_time = grub_get_time_ms ();

 refresh:
  menu_init (current_entry, menu, nested);

  timeout = grub_menu_get_timeout ();

  if (timeout > 0)
    menu_print_timeout (timeout);

  while (1)
    {
      int c;
      timeout = grub_menu_get_timeout ();

      if (grub_normal_exit_level)
	return -1;

      if (timeout > 0)
	{
	  grub_uint64_t current_time;

	  current_time = grub_get_time_ms ();
	  if (current_time - saved_time >= 1000)
	    {
	      timeout--;
	      grub_menu_set_timeout (timeout);
	      saved_time = current_time;
	      menu_print_timeout (timeout);
	    }
	}

      if (timeout == 0)
	{
	  grub_env_unset ("timeout");
          *auto_boot = 1;
	  menu_fini ();
	  return default_entry;
	}

      if (grub_checkkey () >= 0 || timeout < 0)
	{
	  c = GRUB_TERM_ASCII_CHAR (grub_getkey ());

	  if (timeout >= 0)
	    {
	      grub_env_unset ("timeout");
	      grub_env_unset ("fallback");
	      clear_timeout ();
	    }

	  switch (c)
	    {
	    case GRUB_TERM_HOME:
	      current_entry = 0;
	      menu_set_chosen_entry (current_entry);
	      break;

	    case GRUB_TERM_END:
	      current_entry = menu->size - 1;
	      menu_set_chosen_entry (current_entry);
	      break;

	    case GRUB_TERM_UP:
	    case '^':
	      if (current_entry > 0)
		current_entry--;
	      menu_set_chosen_entry (current_entry);
	      break;

	    case GRUB_TERM_DOWN:
	    case 'v':
	      if (current_entry < menu->size - 1)
		current_entry++;
	      menu_set_chosen_entry (current_entry);
	      break;

	    case GRUB_TERM_PPAGE:
	      if (current_entry < GRUB_MENU_PAGE_SIZE)
		current_entry = 0;
	      else
		current_entry -= GRUB_MENU_PAGE_SIZE;
	      menu_set_chosen_entry (current_entry);
	      break;

	    case GRUB_TERM_NPAGE:
	      if (current_entry + GRUB_MENU_PAGE_SIZE < menu->size)
		current_entry += GRUB_MENU_PAGE_SIZE;
	      else
		current_entry = menu->size - 1;
	      menu_set_chosen_entry (current_entry);
	      break;

	    case '\n':
	    case '\r':
	    case 6:
	      menu_fini ();
              *auto_boot = 0;
	      return current_entry;

	    case '\e':
	      if (nested)
		{
		  menu_fini ();
		  return -1;
		}
	      break;

	    case 'c':
	      menu_fini ();
	      grub_cmdline_run (1);
	      goto refresh;

	    case 'e':
	      menu_fini ();
		{
		  grub_menu_entry_t e = grub_menu_get_entry (menu, current_entry);
		  if (e)
		    grub_menu_entry_run (e);
		}
	      goto refresh;

	    default:
	      break;
	    }
	}
    }

  /* Never reach here.  */
  return -1;
}

/* Callback invoked immediately before a menu entry is executed.  */
static void
notify_booting (grub_menu_entry_t entry,
		void *userdata __attribute__((unused)))
{
  grub_printf ("  ");
  grub_printf_ (N_("Booting \'%s\'"), entry->title);
  grub_printf ("\n\n");
}

/* Callback invoked when a default menu entry executed because of a timeout
   has failed and an attempt will be made to execute the next fallback
   entry, ENTRY.  */
static void
notify_fallback (grub_menu_entry_t entry,
		 void *userdata __attribute__((unused)))
{
  grub_printf ("\n   ");
  grub_printf_ (N_("Falling back to \'%s\'"), entry->title);
  grub_printf ("\n\n");
  grub_millisleep (DEFAULT_ENTRY_ERROR_DELAY_MS);
}

/* Callback invoked when a menu entry has failed and there is no remaining
   fallback entry to attempt.  */
static void
notify_execution_failure (void *userdata __attribute__((unused)))
{
  if (grub_errno != GRUB_ERR_NONE)
    {
      grub_print_error ();
      grub_errno = GRUB_ERR_NONE;
    }
  grub_printf ("\n  ");
  grub_printf_ (N_("Failed to boot default entries.\n"));
  grub_wait_after_message ();
}

/* Callbacks used by the text menu to provide user feedback when menu entries
   are executed.  */
static struct grub_menu_execute_callback execution_callback =
{
  .notify_booting = notify_booting,
  .notify_fallback = notify_fallback,
  .notify_failure = notify_execution_failure
};

static grub_err_t
show_menu (grub_menu_t menu, int nested)
{
  while (1)
    {
      int boot_entry;
      grub_menu_entry_t e;
      int auto_boot;

      boot_entry = run_menu (menu, nested, &auto_boot);
      if (boot_entry < 0)
	break;

      e = grub_menu_get_entry (menu, boot_entry);
      if (! e)
	continue; /* Menu is empty.  */

      grub_cls ();

      if (auto_boot)
        {
          grub_menu_execute_with_fallback (menu, e, &execution_callback, 0);
        }
      else
        {
          grub_errno = GRUB_ERR_NONE;
          grub_menu_execute_entry (e);
          if (grub_errno != GRUB_ERR_NONE)
            {
              grub_print_error ();
              grub_errno = GRUB_ERR_NONE;
              grub_wait_after_message ();
            }
        }
    }

  return GRUB_ERR_NONE;
}

grub_err_t
grub_show_menu (grub_menu_t menu, int nested)
{
  grub_err_t err1, err2;

  while (1)
    {
      err1 = show_menu (menu, nested);
      grub_print_error ();

      if (grub_normal_exit_level)
	break;

      err2 = grub_auth_check_authentication (NULL);
      if (err2)
	{
	  grub_print_error ();
	  grub_errno = GRUB_ERR_NONE;
	  continue;
	}

      break;
    }

  return err1;
}<|MERGE_RESOLUTION|>--- conflicted
+++ resolved
@@ -238,20 +238,6 @@
 static void
 menu_init (int entry, grub_menu_t menu, int nested)
 {
-<<<<<<< HEAD
-  struct menu_run_callback *cb;
-
-  if (grub_gfxmenu_try_hook)
-    {
-      if(!grub_gfxmenu_try_hook (entry, menu, nested))
-	return;
-      grub_print_error ();
-      grub_errno = GRUB_ERR_NONE;
-    }
-
-  for (cb = callbacks; cb; cb = cb->next)
-    cb->hook (entry, menu, nested);
-=======
   struct grub_term_output *term;
 
   FOR_ACTIVE_TERM_OUTPUTS(term)
@@ -273,7 +259,6 @@
     grub_print_error ();
     grub_errno = GRUB_ERR_NONE;
   }
->>>>>>> 27a8ee52
 }
 
 static void
