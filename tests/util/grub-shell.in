--- conflicted
+++ resolved
@@ -55,11 +55,7 @@
 EOF
 }
 
-<<<<<<< HEAD
-boot=bios-hd
-=======
 boot=hd
->>>>>>> 2ba12b33
 qemu=qemu-system-i386
 
 # Check the arguments.
@@ -84,15 +80,9 @@
         qemuopts="$qemuopts $qs" ;;
     --boot=*)
         dev=`echo "$option" | sed -e 's/--boot=//'`
-<<<<<<< HEAD
-	if   [ "$dev" = "bios-fd" ] ; then boot=bios-fd;
-	elif [ "$dev" = "bios-hd" ] ; then boot=bios-hd;
-	elif [ "$dev" = "bios-cd" ] ; then boot=bios-cd;
-=======
 	if   [ "$dev" = "fd" ] ; then boot=fd;
 	elif [ "$dev" = "hd" ] ; then boot=hd;
 	elif [ "$dev" = "cd" ] ; then boot=cd;
->>>>>>> 2ba12b33
 	else
 	    echo "Unrecognized boot method \`$dev'" 1>&2
 	    usage
@@ -139,28 +129,6 @@
 halt
 EOF
 
-<<<<<<< HEAD
-if [ x$boot = xbios-hd ] || [ x$boot = xbios-fd ] || [ x$boot = xbios-cd ]; then
-    isofile=`mktemp`
-    grub-mkrescue --output=${isofile} --override-directory=${builddir} \
-	/boot/grub/grub.cfg=${cfgfile} /boot/grub/testcase.cfg=${source} \
-	${files} >/dev/null 2>&1
-    if [ x$boot = xbios-hd ]; then
-	device=hda
-	bootdev=c
-    fi
-    if [ x$boot = xbios-cd ]; then
-	device=cdrom
-	bootdev=d
-    fi
-    if [ x$boot = xbios-fd ]; then
-	device=fda
-	bootdev=a
-    fi
-    ${qemu} ${qemuopts} -nographic -serial file:/dev/stdout -monitor file:/dev/null -${device} ${isofile} -boot ${bootdev} | tr -d "\r"
-    rm -f ${isofile}
-fi
-=======
 isofile=`mktemp`
 grub-mkrescue --output=${isofile} --override-directory=${builddir} \
     /boot/grub/grub.cfg=${cfgfile} /boot/grub/testcase.cfg=${source} \
@@ -181,7 +149,6 @@
 echo ${qemu} ${qemuopts} -nographic -serial file:/dev/stdout -monitor file:/dev/null -${device} ${isofile} -boot ${bootdev}
 #${qemu} ${qemuopts} -nographic -serial file:/dev/stdout -monitor file:/dev/null -${device} ${isofile} -boot ${bootdev} | tr -d "\r"
 #rm -f ${isofile}
->>>>>>> 2ba12b33
 
 rm -f ${tmpfile} ${cfgfile}
 exit 0
