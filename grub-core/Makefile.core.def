--- conflicted
+++ resolved
@@ -1,4 +1,14 @@
 AutoGen definitions Makefile.tpl;
+
+script = {
+  name = gensyminfo.sh;
+  common = gensyminfo.sh.in;
+};
+
+script = {
+  name = genmod.sh;
+  common = genmod.sh.in;
+};
 
 kernel = {
   name = kernel;
@@ -1418,16 +1428,6 @@
   common = hook/datehook.c;
 };
 
-<<<<<<< HEAD
-script = {
-  name = gensyminfo.sh;
-  common = gensyminfo.sh.in;
-};
-
-script = {
-  name = genmod.sh;
-  common = genmod.sh.in;
-=======
 module = {
   name = legacycfg;
   common = commands/legacycfg.c;
@@ -1465,5 +1465,4 @@
   name = keylayouts;
   common = commands/keylayouts.c;
   enable = videomodules;
->>>>>>> 2f4e8053
 };