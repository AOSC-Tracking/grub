--- conflicted
+++ resolved
@@ -792,11 +792,7 @@
 static char *
 read_string (grub_uint8_t *raw, grub_size_t sz)
 {
-<<<<<<< HEAD
-  grub_uint16_t *utf16;
-=======
   grub_uint16_t *utf16 = NULL;
->>>>>>> 307806cb
   char *ret;
   grub_size_t utf16len = 0;
 
