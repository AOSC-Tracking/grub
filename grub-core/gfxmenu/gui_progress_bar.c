--- conflicted
+++ resolved
@@ -169,17 +169,12 @@
   else
     hlheight -= hl_v_pad;
 
-<<<<<<< HEAD
-  barwidth = (tracklen * (self->value - self->start) 
-	      / (unsigned) (self->end - self->start));
-=======
   if (self->value <= self->start
       || self->end <= self->start)
     barwidth = 0;
   else
     barwidth = ((unsigned) (tracklen * (self->value - self->start))
 		/ ((unsigned) (self->end - self->start)));
->>>>>>> 9f8acdaa
 
   if (barwidth >= hl_h_pad)
     {
