--- conflicted
+++ resolved
@@ -36,11 +36,7 @@
   int visible;
   int start;
   int end;
-<<<<<<< HEAD
-  unsigned value;
-=======
   int value;
->>>>>>> 9f8acdaa
   unsigned num_ticks;
   int start_angle;
   int ticks_disappear;
