/* device.c - device manager */
/*
 *  GRUB  --  GRand Unified Bootloader
 *  Copyright (C) 2002,2005,2007,2008,2009  Free Software Foundation, Inc.
 *
 *  GRUB is free software: you can redistribute it and/or modify
 *  it under the terms of the GNU General Public License as published by
 *  the Free Software Foundation, either version 3 of the License, or
 *  (at your option) any later version.
 *
 *  GRUB is distributed in the hope that it will be useful,
 *  but WITHOUT ANY WARRANTY; without even the implied warranty of
 *  MERCHANTABILITY or FITNESS FOR A PARTICULAR PURPOSE.  See the
 *  GNU General Public License for more details.
 *
 *  You should have received a copy of the GNU General Public License
 *  along with GRUB.  If not, see <http://www.gnu.org/licenses/>.
 */

#include <grub/device.h>
#include <grub/disk.h>
#include <grub/net.h>
#include <grub/fs.h>
#include <grub/mm.h>
#include <grub/misc.h>
#include <grub/env.h>
#include <grub/partition.h>

grub_device_t
grub_device_open (const char *name)
{
  grub_disk_t disk = 0;
  grub_device_t dev = 0;

  if (! name)
    {
      name = grub_env_get ("root");
      if (*name == '\0')
	{
	  grub_error (GRUB_ERR_BAD_DEVICE, "no device is set");
	  goto fail;
	}
    }

  dev = grub_malloc (sizeof (*dev));
  if (! dev)
    goto fail;

  /* Try to open a disk.  */
  disk = grub_disk_open (name);
  if (! disk)
    goto fail;

  dev->disk = disk;
  dev->net = 0;	/* FIXME */

  return dev;

 fail:
  if (disk)
    grub_disk_close (disk);

  grub_free (dev);

  return 0;
}

grub_err_t
grub_device_close (grub_device_t device)
{
  if (device->disk)
    grub_disk_close (device->disk);

  grub_free (device);

  return grub_errno;
}

int
grub_device_iterate (int (*hook) (const char *name))
{
  auto int iterate_disk (const char *disk_name);
  auto int iterate_partition (grub_disk_t disk,
			      const grub_partition_t partition);

  struct part_ent
  {
    struct part_ent *next;
    char *name;
  } *ents;

  int iterate_disk (const char *disk_name)
    {
      grub_device_t dev;

      if (hook (disk_name))
	return 1;

      dev = grub_device_open (disk_name);
      if (! dev)
	return 0;

      if (dev->disk && dev->disk->has_partitions)
	{
	  struct part_ent *p;
	  int ret = 0;

	  ents = NULL;
	  (void) grub_partition_iterate (dev->disk, iterate_partition);
	  grub_device_close (dev);

	  grub_errno = GRUB_ERR_NONE;

	  p = ents;
	  while (p != NULL)
	    {
	      struct part_ent *next = p->next;

	      if (!ret)
		ret = hook (p->name);
	      grub_free (p->name);
	      grub_free (p);
	      p = next;
	    }

	  return ret;
	}

      grub_device_close (dev);
      return 0;
    }

  int iterate_partition (grub_disk_t disk, const grub_partition_t partition)
    {
      char *partition_name;
      struct part_ent *p;

      partition_name = grub_partition_get_name (partition);
      if (! partition_name)
	return 1;

<<<<<<< HEAD
      p = grub_malloc (sizeof (p->next));
=======
      p = grub_malloc (sizeof (*p) + grub_strlen (disk->name) + 1 +
		       grub_strlen (partition_name) + 1);
>>>>>>> 55ff5266
      if (!p)
	{
	  grub_free (partition_name);
	  return 1;
	}

      p->name = grub_asprintf ("%s,%s", disk->name, partition_name);
      if (!p->name)
	{
	  grub_free (partition_name);
	  grub_free (p);
	  return 1;
	}      
      grub_free (partition_name);

      p->next = ents;
      ents = p;

      return 0;
    }

  /* Only disk devices are supported at the moment.  */
  return grub_disk_dev_iterate (iterate_disk);
}<|MERGE_RESOLUTION|>--- conflicted
+++ resolved
@@ -139,12 +139,7 @@
       if (! partition_name)
 	return 1;
 
-<<<<<<< HEAD
-      p = grub_malloc (sizeof (p->next));
-=======
-      p = grub_malloc (sizeof (*p) + grub_strlen (disk->name) + 1 +
-		       grub_strlen (partition_name) + 1);
->>>>>>> 55ff5266
+      p = grub_malloc (sizeof (*p));
       if (!p)
 	{
 	  grub_free (partition_name);
