--- conflicted
+++ resolved
@@ -1437,18 +1437,12 @@
 				       "Load XNU extension directory.");
   cmd_ramdisk = grub_register_command ("xnu_ramdisk", grub_cmd_xnu_ramdisk, 0,
 				       "Load XNU ramdisk. "
-<<<<<<< HEAD
-				       "It will be seen as md0");
+				       "It will be seen as md0.");
   cmd_splash = grub_register_extcmd ("xnu_splash",
 				     grub_cmd_xnu_splash,
 				     GRUB_COMMAND_FLAG_BOTH, 0,
-				     "Load a splash image for XNU",
+				     "Load a splash image for XNU.",
 				     xnu_splash_cmd_options);
-=======
-				       "It will be seen as md0.");
-  cmd_splash = grub_register_command ("xnu_splash", grub_cmd_xnu_splash, 0,
-				      "Load a splash image for XNU.");
->>>>>>> 51963451
 
 #ifndef GRUB_UTIL
   cmd_resume = grub_register_command ("xnu_resume", grub_cmd_xnu_resume,
