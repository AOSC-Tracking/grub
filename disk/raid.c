/* raid.c - module to read RAID arrays.  */
/*
 *  GRUB  --  GRand Unified Bootloader
 *  Copyright (C) 2006,2007,2008,2009  Free Software Foundation, Inc.
 *
 *  GRUB is free software: you can redistribute it and/or modify
 *  it under the terms of the GNU General Public License as published by
 *  the Free Software Foundation, either version 3 of the License, or
 *  (at your option) any later version.
 *
 *  GRUB is distributed in the hope that it will be useful,
 *  but WITHOUT ANY WARRANTY; without even the implied warranty of
 *  MERCHANTABILITY or FITNESS FOR A PARTICULAR PURPOSE.  See the
 *  GNU General Public License for more details.
 *
 *  You should have received a copy of the GNU General Public License
 *  along with GRUB.  If not, see <http://www.gnu.org/licenses/>.
 */

#include <grub/dl.h>
#include <grub/disk.h>
#include <grub/mm.h>
#include <grub/err.h>
#include <grub/misc.h>
#include <grub/raid.h>

/* Linked list of RAID arrays. */
static struct grub_raid_array *array_list;
grub_raid5_recover_func_t grub_raid5_recover_func;
grub_raid6_recover_func_t grub_raid6_recover_func;


static char
grub_is_array_readable (struct grub_raid_array *array)
{
  switch (array->level)
    {
    case 0:
      if (array->nr_devs == array->total_devs)
	return 1;
      break;

    case 1:
      if (array->nr_devs >= 1)
	return 1;
      break;

    case 4:
    case 5:
    case 6:
    case 10:
      {
        unsigned int n;

        if (array->level == 10)
          {
            n = array->layout & 0xFF;
            if (n == 1)
              n = (array->layout >> 8) & 0xFF;

            n--;
          }
        else
          n = array->level / 3;

        if (array->nr_devs >= array->total_devs - n)
          return 1;

        break;
      }
    }

  return 0;
}

static int
grub_raid_iterate (int (*hook) (const char *name))
{
  struct grub_raid_array *array;

  for (array = array_list; array != NULL; array = array->next)
    {
      if (grub_is_array_readable (array))
	if (hook (array->name))
	  return 1;
    }

  return 0;
}

#ifdef GRUB_UTIL
static grub_disk_memberlist_t
grub_raid_memberlist (grub_disk_t disk)
{
  struct grub_raid_array *array = disk->data;
  grub_disk_memberlist_t list = NULL, tmp;
  unsigned int i;

  for (i = 0; i < array->total_devs; i++)
    if (array->device[i])
      {
        tmp = grub_malloc (sizeof (*tmp));
        tmp->disk = array->device[i];
        tmp->next = list;
        list = tmp;
      }

  return list;
}
#endif

static grub_err_t
grub_raid_open (const char *name, grub_disk_t disk)
{
  struct grub_raid_array *array;
  unsigned n;

  for (array = array_list; array != NULL; array = array->next)
    {
      if (!grub_strcmp (array->name, name))
	if (grub_is_array_readable (array))
	  break;
    }

  if (!array)
    return grub_error (GRUB_ERR_UNKNOWN_DEVICE, "unknown RAID device %s",
                       name);

  disk->has_partitions = 1;
  disk->id = array->number;
  disk->data = array;

  grub_dprintf ("raid", "%s: total_devs=%d, disk_size=%lld\n", name,
		array->total_devs, (unsigned long long) array->disk_size);

  switch (array->level)
    {
    case 1:
      disk->total_sectors = array->disk_size;
      break;

    case 10:
      n = array->layout & 0xFF;
      if (n == 1)
        n = (array->layout >> 8) & 0xFF;

      disk->total_sectors = grub_divmod64 (array->total_devs *
                                           array->disk_size,
                                           n, 0);
      break;

    case 0:
    case 4:
    case 5:
    case 6:
      n = array->level / 3;

      disk->total_sectors = (array->total_devs - n) * array->disk_size;
      break;
    }

  grub_dprintf ("raid", "%s: level=%d, total_sectors=%lld\n", name,
		array->level, (unsigned long long) disk->total_sectors);

  return 0;
}

static void
grub_raid_close (grub_disk_t disk __attribute ((unused)))
{
  return;
}

void
grub_raid_block_xor (char *buf1, const char *buf2, int size)
{
  grub_size_t *p1;
  const grub_size_t *p2;

  p1 = (grub_size_t *) buf1;
  p2 = (const grub_size_t *) buf2;
  size /= GRUB_CPU_SIZEOF_VOID_P;

  while (size)
    {
      *(p1++) ^= *(p2++);
      size--;
    }
}

static grub_err_t
grub_raid_read (grub_disk_t disk, grub_disk_addr_t sector,
		grub_size_t size, char *buf)
{
  struct grub_raid_array *array = disk->data;
  grub_err_t err = 0;

  switch (array->level)
    {
    case 0:
    case 1:
    case 10:
      {
        grub_disk_addr_t read_sector, far_ofs;
	grub_uint32_t disknr, b, near, far, ofs;

        read_sector = grub_divmod64 (sector, array->chunk_size, &b);
        far = ofs = near = 1;
        far_ofs = 0;

        if (array->level == 1)
          near = array->total_devs;
        else if (array->level == 10)
          {
            near = array->layout & 0xFF;
            far = (array->layout >> 8) & 0xFF;
            if (array->layout >> 16)
              {
                ofs = far;
                far_ofs = 1;
              }
            else
              far_ofs = grub_divmod64 (array->disk_size,
                                       far * array->chunk_size, 0);

            far_ofs *= array->chunk_size;
          }

        read_sector = grub_divmod64 (read_sector * near, array->total_devs,
                                     &disknr);

        ofs *= array->chunk_size;
        read_sector *= ofs;

        while (1)
          {
            grub_size_t read_size;
            unsigned int i, j;

            read_size = array->chunk_size - b;
            if (read_size > size)
              read_size = size;

            for (i = 0; i < near; i++)
              {
                unsigned int k;

                k = disknr;
                for (j = 0; j < far; j++)
                  {
                    if (array->device[k])
                      {
                        if (grub_errno == GRUB_ERR_READ_ERROR)
                          grub_errno = GRUB_ERR_NONE;

                        err = grub_disk_read (array->device[k],
                                              read_sector + j * far_ofs + b,
                                              0,
                                              read_size << GRUB_DISK_SECTOR_BITS,
                                              buf);
                        if (! err)
                          break;
                        else if (err != GRUB_ERR_READ_ERROR)
                          return err;
                      }
                    else
                      err = grub_error (GRUB_ERR_READ_ERROR,
                                        "disk missing");

                    k++;
                    if (k == array->total_devs)
                      k = 0;
                  }

                if (! err)
                  break;

                disknr++;
                if (disknr == array->total_devs)
                  {
                    disknr = 0;
                    read_sector += ofs;
                  }
              }

            if (err)
              return err;

            buf += read_size << GRUB_DISK_SECTOR_BITS;
	    size -= read_size;
	    if (! size)
	      break;

            b = 0;
            disknr += (near - i);
            while (disknr >= array->total_devs)
              {
                disknr -= array->total_devs;
                read_sector += ofs;
              }
          }
        break;
      }

    case 4:
    case 5:
    case 6:
      {
	grub_disk_addr_t read_sector;
	grub_uint32_t b, p, n, disknr, e;

        /* n = 1 for level 4 and 5, 2 for level 6.  */
        n = array->level / 3;

	/* Find the first sector to read. */
	read_sector = grub_divmod64 (sector, array->chunk_size, &b);
	read_sector = grub_divmod64 (read_sector, array->total_devs - n,
                                     &disknr);
        if (array->level >= 5)
          {
            grub_divmod64 (read_sector, array->total_devs, &p);

            if (! (array->layout & GRUB_RAID_LAYOUT_RIGHT_MASK))
              p = array->total_devs - 1 - p;

            if (array->layout & GRUB_RAID_LAYOUT_SYMMETRIC_MASK)
              {
                disknr += p + n;
              }
            else
              {
                grub_uint32_t q;

                q = p + (n - 1);
                if (q >= array->total_devs)
                  q -= array->total_devs;

                if (disknr >= p)
                  disknr += n;
                else if (disknr >= q)
                  disknr += q + 1;
              }

            if (disknr >= array->total_devs)
              disknr -= array->total_devs;
          }
        else
          p = array->total_devs - n;

	read_sector *= array->chunk_size;

	while (1)
	  {
            grub_size_t read_size;
            int next_level;

            read_size = array->chunk_size - b;
            if (read_size > size)
              read_size = size;

            e = 0;
            if (array->device[disknr])
              {
                /* Reset read error.  */
                if (grub_errno == GRUB_ERR_READ_ERROR)
                  grub_errno = GRUB_ERR_NONE;

                err = grub_disk_read (array->device[disknr],
                                      read_sector + b, 0,
                                      read_size << GRUB_DISK_SECTOR_BITS,
                                      buf);

                if ((err) && (err != GRUB_ERR_READ_ERROR))
                  break;
                e++;
              }
            else
              err = GRUB_ERR_READ_ERROR;

	    if (err)
              {
                if (array->nr_devs < array->total_devs - n + e)
                  break;

                grub_errno = GRUB_ERR_NONE;
                if (array->level == 6)
                  {
                    err = ((grub_raid6_recover_func) ?
                           (*grub_raid6_recover_func) (array, disknr, p,
                                                       buf, read_sector + b,
                                                       read_size) :
                           grub_error (GRUB_ERR_BAD_DEVICE,
                                       "raid6rec is not loaded"));
                  }
                else
                  {
                    err = ((grub_raid5_recover_func) ?
                           (*grub_raid5_recover_func) (array, disknr,
                                                       buf, read_sector + b,
                                                       read_size) :
                           grub_error (GRUB_ERR_BAD_DEVICE,
                                       "raid5rec is not loaded"));
                  }

                if (err)
                  break;
              }

	    buf += read_size << GRUB_DISK_SECTOR_BITS;
	    size -= read_size;
	    if (! size)
	      break;

            b = 0;
	    disknr++;

            if (array->layout & GRUB_RAID_LAYOUT_SYMMETRIC_MASK)
              {
                if (disknr == array->total_devs)
                  disknr = 0;

                next_level = (disknr == p);
              }
            else
              {
                if (disknr == p)
                  disknr += n;

                next_level = (disknr >= array->total_devs);
              }

            if (next_level)
              {
                read_sector += array->chunk_size;

                if (array->level >= 5)
                  {
                    if (array->layout & GRUB_RAID_LAYOUT_RIGHT_MASK)
                      p = (p == array->total_devs - 1) ? 0 : p + 1;
                    else
                      p = (p == 0) ? array->total_devs - 1 : p - 1;

                    if (array->layout & GRUB_RAID_LAYOUT_SYMMETRIC_MASK)
                      {
                        disknr = p + n;
                        if (disknr >= array->total_devs)
                          disknr -= array->total_devs;
                      }
                    else
                      {
                        disknr -= array->total_devs;
                        if (disknr == p)
                          disknr += n;
                      }
                  }
                else
                  disknr = 0;
              }
	  }
      }
      break;
    }

  return err;
}

static grub_err_t
grub_raid_write (grub_disk_t disk __attribute ((unused)),
		 grub_disk_addr_t sector __attribute ((unused)),
		 grub_size_t size __attribute ((unused)),
		 const char *buf __attribute ((unused)))
{
  return GRUB_ERR_NOT_IMPLEMENTED_YET;
}

static grub_err_t
insert_array (grub_disk_t disk, struct grub_raid_array *new_array,
              const char *scanner_name)
{
  struct grub_raid_array *array = 0, *p;

  /* See whether the device is part of an array we have already seen a
     device from.  */
  for (p = array_list; p != NULL; p = p->next)
    if ((p->uuid_len == new_array->uuid_len) &&
        (! grub_memcmp (p->uuid, new_array->uuid, p->uuid_len)))
      {
        grub_free (new_array->uuid);
        array = p;

        /* Do some checks before adding the device to the array.  */

        /* FIXME: Check whether the update time of the superblocks are
           the same.  */

        if (array->total_devs == array->nr_devs)
          /* We found more members of the array than the array
             actually has according to its superblock.  This shouldn't
             happen normally.  */
          grub_dprintf ("raid", "array->nr_devs > array->total_devs (%d)?!?",
			array->total_devs);

        if (array->device[new_array->index] != NULL)
          /* We found multiple devices with the same number. Again,
             this shouldn't happen.  */
          grub_dprintf ("raid", "Found two disks with the number %d?!?",
			new_array->number);

        if (new_array->disk_size < array->disk_size)
          array->disk_size = new_array->disk_size;
        break;
      }

  /* Add an array to the list if we didn't find any.  */
  if (!array)
    {
      array = grub_malloc (sizeof (*array));
      if (!array)
        {
          grub_free (new_array->uuid);
          return grub_errno;
        }

      *array = *new_array;
      array->nr_devs = 0;
      grub_memset (&array->device, 0, sizeof (array->device));

      if (array->name)
	goto skip_duplicate_check;
      /* Check whether we don't have multiple arrays with the same number.  */
      for (p = array_list; p != NULL; p = p->next)
        {
          if (p->number == array->number) 
	    break;
        }

      if (p)
        {
          /* The number is already in use, so we need to find a new one.  */
          int i = 0;

<<<<<<< HEAD
	  while (1)
	    {
	      for (p = array_list; p != NULL; p = p->next)
		{
		  if (p->number == i)
		    break;
		}

	      if (! p)
		{
		  /* We found an unused number.  */
		  array->number = i;
		  break;
		}

	      i++;
	    }
	}
    skip_duplicate_check:
      /* mdraid 1.x superblocks have only a name stored not a number.
	 Use it directly as GRUB device.  */
      if (! array->name)
	{
	  array->name = grub_malloc (13);
	  if (! array->name)
	    {
	      grub_free (array->uuid);
	      grub_free (array);

	      return grub_errno;
	    }
	  grub_sprintf (array->name, "md%d", array->number);
	}
      else
	grub_sprintf (array->name, "%s", array->name);
=======
          while (1)
            {
              for (p = array_list; p != NULL; p = p->next)
                {
                  if (p->number == i)
                    break;
                }

              if (!p)
                {
                  /* We found an unused number.  */
                  array->number = i;
                  break;
                }

              i++;
            }
        }

      array->name = grub_xasprintf ("md%d", array->number);
      if (! array->name)
        {
          grub_free (array->uuid);
          grub_free (array);

          return grub_errno;
        }
>>>>>>> 5dab68df

      grub_dprintf ("raid", "Found array %s (%s)\n", array->name,
                    scanner_name);

      /* Add our new array to the list.  */
      array->next = array_list;
      array_list = array;

      /* RAID 1 doesn't use a chunksize but code assumes one so set
	 one. */
      if (array->level == 1)
	array->chunk_size = 64;
    }

  /* Add the device to the array. */
  array->device[new_array->index] = disk;
  array->nr_devs++;

  return 0;
}

static grub_raid_t grub_raid_list;

static void
free_array (void)
{
  struct grub_raid_array *array;

  array = array_list;
  while (array)
    {
      struct grub_raid_array *p;
      int i;

      p = array;
      array = array->next;

      for (i = 0; i < GRUB_RAID_MAX_DEVICES; i++)
        if (p->device[i])
          grub_disk_close (p->device[i]);

      grub_free (p->uuid);
      grub_free (p->name);
      grub_free (p);
    }

  array_list = 0;
}

void
grub_raid_register (grub_raid_t raid)
{
  auto int hook (const char *name);
  int hook (const char *name)
    {
      grub_disk_t disk;
      struct grub_raid_array array;

      grub_dprintf ("raid", "Scanning for RAID devices on disk %s\n", name);

      disk = grub_disk_open (name);
      if (!disk)
        return 0;

      if ((disk->total_sectors != GRUB_ULONG_MAX) &&
	  (! grub_raid_list->detect (disk, &array)) &&
	  (! insert_array (disk, &array, grub_raid_list->name)))
	return 0;

      /* This error usually means it's not raid, no need to display
	 it.  */
      if (grub_errno != GRUB_ERR_OUT_OF_RANGE)
	grub_print_error ();

      grub_errno = GRUB_ERR_NONE;

      grub_disk_close (disk);

      return 0;
    }

  raid->next = grub_raid_list;
  grub_raid_list = raid;
  grub_device_iterate (&hook);
}

void
grub_raid_unregister (grub_raid_t raid)
{
  grub_raid_t *p, q;

  for (p = &grub_raid_list, q = *p; q; p = &(q->next), q = q->next)
    if (q == raid)
      {
	*p = q->next;
	break;
      }
}

static struct grub_disk_dev grub_raid_dev =
  {
    .name = "raid",
    .id = GRUB_DISK_DEVICE_RAID_ID,
    .iterate = grub_raid_iterate,
    .open = grub_raid_open,
    .close = grub_raid_close,
    .read = grub_raid_read,
    .write = grub_raid_write,
#ifdef GRUB_UTIL
    .memberlist = grub_raid_memberlist,
#endif
    .next = 0
  };


GRUB_MOD_INIT(raid)
{
  grub_disk_dev_register (&grub_raid_dev);
}

GRUB_MOD_FINI(raid)
{
  grub_disk_dev_unregister (&grub_raid_dev);
  free_array ();
}<|MERGE_RESOLUTION|>--- conflicted
+++ resolved
@@ -540,7 +540,6 @@
           /* The number is already in use, so we need to find a new one.  */
           int i = 0;
 
-<<<<<<< HEAD
 	  while (1)
 	    {
 	      for (p = array_list; p != NULL; p = p->next)
@@ -563,48 +562,9 @@
       /* mdraid 1.x superblocks have only a name stored not a number.
 	 Use it directly as GRUB device.  */
       if (! array->name)
-	{
-	  array->name = grub_malloc (13);
-	  if (! array->name)
-	    {
-	      grub_free (array->uuid);
-	      grub_free (array);
-
-	      return grub_errno;
-	    }
-	  grub_sprintf (array->name, "md%d", array->number);
-	}
+	array->name = grub_xasprintf ("md%d", array->number);
       else
-	grub_sprintf (array->name, "%s", array->name);
-=======
-          while (1)
-            {
-              for (p = array_list; p != NULL; p = p->next)
-                {
-                  if (p->number == i)
-                    break;
-                }
-
-              if (!p)
-                {
-                  /* We found an unused number.  */
-                  array->number = i;
-                  break;
-                }
-
-              i++;
-            }
-        }
-
-      array->name = grub_xasprintf ("md%d", array->number);
-      if (! array->name)
-        {
-          grub_free (array->uuid);
-          grub_free (array);
-
-          return grub_errno;
-        }
->>>>>>> 5dab68df
+	array->name = grub_xasprintf ("%s", array->name);
 
       grub_dprintf ("raid", "Found array %s (%s)\n", array->name,
                     scanner_name);
